package pagerduty

import (
	"fmt"
	"log"
	"time"

	"github.com/hashicorp/terraform-plugin-sdk/v2/helper/resource"
	"github.com/hashicorp/terraform-plugin-sdk/v2/helper/schema"
	"github.com/hashicorp/terraform-plugin-sdk/v2/helper/validation"
	"github.com/heimweh/go-pagerduty/pagerduty"
)

func resourcePagerDutyEscalationPolicy() *schema.Resource {
	return &schema.Resource{
		Create: resourcePagerDutyEscalationPolicyCreate,
		Read:   resourcePagerDutyEscalationPolicyRead,
		Update: resourcePagerDutyEscalationPolicyUpdate,
		Delete: resourcePagerDutyEscalationPolicyDelete,
		Importer: &schema.ResourceImporter{
			State: schema.ImportStatePassthrough,
		},
		Schema: map[string]*schema.Schema{
			"name": {
				Type:     schema.TypeString,
				Required: true,
			},
			"description": {
				Type:     schema.TypeString,
				Optional: true,
				Default:  "Managed by Terraform",
			},
			"num_loops": {
				Type:         schema.TypeInt,
				Optional:     true,
				ValidateFunc: validation.IntBetween(0, 9),
			},
			"teams": {
				Type:     schema.TypeList,
				Optional: true,
				Elem: &schema.Schema{
					Type: schema.TypeString,
				},
				MaxItems: 1,
			},
			"rule": {
				Type:     schema.TypeList,
				Required: true,
				Elem: &schema.Resource{
					Schema: map[string]*schema.Schema{
						"id": {
							Type:     schema.TypeString,
							Computed: true,
						},
						"escalation_delay_in_minutes": {
							Type:         schema.TypeInt,
							Required:     true,
							ValidateFunc: validation.IntAtLeast(1),
						},
						"target": {
							Type:     schema.TypeList,
							Required: true,
							Elem: &schema.Resource{
								Schema: map[string]*schema.Schema{
									"type": {
										Type:     schema.TypeString,
										Optional: true,
										Default:  "user_reference",
										ValidateFunc: validateValueFunc([]string{
											"user_reference",
											"schedule_reference",
										}),
									},
									"id": {
										Type:     schema.TypeString,
										Required: true,
									},
								},
							},
						},
					},
				},
			},
		},
	}
}

func buildEscalationPolicyStruct(d *schema.ResourceData) *pagerduty.EscalationPolicy {
	escalationPolicy := &pagerduty.EscalationPolicy{
		Name:            d.Get("name").(string),
		EscalationRules: expandEscalationRules(d.Get("rule").([]interface{})),
	}

	if attr, ok := d.GetOk("description"); ok {
		escalationPolicy.Description = attr.(string)
	}

	loops := d.Get("num_loops").(int)
	escalationPolicy.NumLoops = &loops

	if attr, ok := d.GetOk("teams"); ok {
		escalationPolicy.Teams = expandTeams(attr.([]interface{}))
	}

	return escalationPolicy
}

func resourcePagerDutyEscalationPolicyCreate(d *schema.ResourceData, meta interface{}) error {
<<<<<<< HEAD
	client, _ := meta.(*Config).Client()
	var readErr error
=======
	client, err := meta.(*Config).Client()
	if err != nil {
		return err
	}
>>>>>>> 661767bf

	escalationPolicy := buildEscalationPolicyStruct(d)

	log.Printf("[INFO] Creating PagerDuty escalation policy: %s", escalationPolicy.Name)

<<<<<<< HEAD
	return resource.Retry(5*time.Minute, func() *resource.RetryError {
		escalationPolicy, _, err := client.EscalationPolicies.Create(escalationPolicy)
		if err != nil {
			if isErrCode(err, 429) {
				// Delaying retry by 30s as recommended by PagerDuty
				// https://developer.pagerduty.com/docs/rest-api-v2/rate-limiting/#what-are-possible-workarounds-to-the-events-api-rate-limit
				time.Sleep(30 * time.Second)
				return resource.RetryableError(err)
			}
=======
	escalationPolicy, _, err = client.EscalationPolicies.Create(escalationPolicy)
	if err != nil {
		return err
	}
>>>>>>> 661767bf

			return resource.NonRetryableError(err)
		}

		d.SetId(escalationPolicy.ID)
		readErr = resourcePagerDutyEscalationPolicyRead(d, meta)
		if readErr != nil {
			return resource.NonRetryableError(readErr)
		}
		return nil
	})
}

func resourcePagerDutyEscalationPolicyRead(d *schema.ResourceData, meta interface{}) error {
	client, err := meta.(*Config).Client()
	if err != nil {
		return err
	}

	log.Printf("[INFO] Reading PagerDuty escalation policy: %s", d.Id())

	o := &pagerduty.GetEscalationPolicyOptions{}

	return resource.Retry(5*time.Minute, func() *resource.RetryError {
		escalationPolicy, _, err := client.EscalationPolicies.Get(d.Id(), o)
		if err != nil {
			time.Sleep(2 * time.Second)
			return resource.RetryableError(err)
		}

		d.Set("name", escalationPolicy.Name)
		d.Set("description", escalationPolicy.Description)
		d.Set("num_loops", escalationPolicy.NumLoops)

		if err := d.Set("teams", flattenTeams(escalationPolicy.Teams)); err != nil {
			return resource.NonRetryableError(fmt.Errorf("error setting teams: %s", err))
		}

		if err := d.Set("rule", flattenEscalationRules(escalationPolicy.EscalationRules)); err != nil {
			return resource.NonRetryableError(err)
		}

		return nil
	})
}

func resourcePagerDutyEscalationPolicyUpdate(d *schema.ResourceData, meta interface{}) error {
	client, err := meta.(*Config).Client()
	if err != nil {
		return err
	}

	escalationPolicy := buildEscalationPolicyStruct(d)

	log.Printf("[INFO] Updating PagerDuty escalation policy: %s", d.Id())

	retryErr := resource.Retry(5*time.Minute, func() *resource.RetryError {
		if _, _, err := client.EscalationPolicies.Update(d.Id(), escalationPolicy); err != nil {
			return resource.RetryableError(err)
		}
		return nil
	})
	if retryErr != nil {
		time.Sleep(2 * time.Second)
		return retryErr
	}

	return nil
}

func resourcePagerDutyEscalationPolicyDelete(d *schema.ResourceData, meta interface{}) error {
	client, err := meta.(*Config).Client()
	if err != nil {
		return err
	}

	log.Printf("[INFO] Deleting PagerDuty escalation policy: %s", d.Id())

	// Retrying to give other resources (such as services) to delete
	retryErr := resource.Retry(30*time.Second, func() *resource.RetryError {
		if _, err := client.EscalationPolicies.Delete(d.Id()); err != nil {
			if isErrCode(err, 400) {
				return resource.RetryableError(err)
			}

			return resource.NonRetryableError(err)
		}
		return nil
	})
	if retryErr != nil {
		time.Sleep(2 * time.Second)
		return retryErr
	}

	d.SetId("")

	// giving the API time to catchup
	time.Sleep(time.Second)
	return nil
}

func expandEscalationRules(v interface{}) []*pagerduty.EscalationRule {
	var escalationRules []*pagerduty.EscalationRule

	for _, er := range v.([]interface{}) {
		rer := er.(map[string]interface{})
		escalationRule := &pagerduty.EscalationRule{
			EscalationDelayInMinutes: rer["escalation_delay_in_minutes"].(int),
		}

		for _, ert := range rer["target"].([]interface{}) {
			rert := ert.(map[string]interface{})
			escalationRuleTarget := &pagerduty.EscalationTargetReference{
				ID:   rert["id"].(string),
				Type: rert["type"].(string),
			}

			escalationRule.Targets = append(escalationRule.Targets, escalationRuleTarget)
		}

		escalationRules = append(escalationRules, escalationRule)
	}

	return escalationRules
}

func flattenEscalationRules(v []*pagerduty.EscalationRule) []map[string]interface{} {
	var escalationRules []map[string]interface{}

	for _, er := range v {
		escalationRule := map[string]interface{}{
			"id":                          er.ID,
			"escalation_delay_in_minutes": er.EscalationDelayInMinutes,
		}

		var targets []map[string]interface{}

		for _, ert := range er.Targets {
			escalationRuleTarget := map[string]interface{}{"id": ert.ID, "type": ert.Type}
			targets = append(targets, escalationRuleTarget)
		}

		escalationRule["target"] = targets

		escalationRules = append(escalationRules, escalationRule)
	}

	return escalationRules
}

func expandTeams(v interface{}) []*pagerduty.TeamReference {
	var teams []*pagerduty.TeamReference

	for _, t := range v.([]interface{}) {
		team := &pagerduty.TeamReference{
			ID:   t.(string),
			Type: "team_reference",
		}
		teams = append(teams, team)
	}

	return teams
}

func flattenTeams(teams []*pagerduty.TeamReference) []string {
	res := make([]string, len(teams))
	for i, t := range teams {
		res[i] = t.ID
	}

	return res
}<|MERGE_RESOLUTION|>--- conflicted
+++ resolved
@@ -106,21 +106,16 @@
 }
 
 func resourcePagerDutyEscalationPolicyCreate(d *schema.ResourceData, meta interface{}) error {
-<<<<<<< HEAD
-	client, _ := meta.(*Config).Client()
+	client, err := meta.(*Config).Client()
+	if err != nil {
+		return err
+	}
 	var readErr error
-=======
-	client, err := meta.(*Config).Client()
-	if err != nil {
-		return err
-	}
->>>>>>> 661767bf
 
 	escalationPolicy := buildEscalationPolicyStruct(d)
 
 	log.Printf("[INFO] Creating PagerDuty escalation policy: %s", escalationPolicy.Name)
 
-<<<<<<< HEAD
 	return resource.Retry(5*time.Minute, func() *resource.RetryError {
 		escalationPolicy, _, err := client.EscalationPolicies.Create(escalationPolicy)
 		if err != nil {
@@ -130,12 +125,6 @@
 				time.Sleep(30 * time.Second)
 				return resource.RetryableError(err)
 			}
-=======
-	escalationPolicy, _, err = client.EscalationPolicies.Create(escalationPolicy)
-	if err != nil {
-		return err
-	}
->>>>>>> 661767bf
 
 			return resource.NonRetryableError(err)
 		}
