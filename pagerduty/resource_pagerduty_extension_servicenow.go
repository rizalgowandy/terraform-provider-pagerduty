--- conflicted
+++ resolved
@@ -121,33 +121,8 @@
 	return Extension
 }
 
-<<<<<<< HEAD
 func fetchPagerDutyExtensionServiceNowCreate(d *schema.ResourceData, meta interface{}, errCallback func(error, *schema.ResourceData) error) error {
-	client := meta.(*pagerduty.Client)
-=======
-func resourcePagerDutyExtensionServiceNowCreate(d *schema.ResourceData, meta interface{}) error {
-	client, _ := meta.(*Config).Client()
-
-	extension := buildExtensionServiceNowStruct(d)
-
-	log.Printf("[INFO] Creating PagerDuty extension %s", extension.Name)
-
-	extension, _, err := client.Extensions.Create(extension)
-	if err != nil {
-		return err
-	}
-
-	d.SetId(extension.ID)
-
-	return resourcePagerDutyExtensionServiceNowRead(d, meta)
-}
-
-func resourcePagerDutyExtensionServiceNowRead(d *schema.ResourceData, meta interface{}) error {
-	client, _ := meta.(*Config).Client()
-
-	log.Printf("[INFO] Reading PagerDuty extension %s", d.Id())
-
->>>>>>> 530e6c4b
+	client, _ := meta.(*Config).Client()
 	return resource.Retry(2*time.Minute, func() *resource.RetryError {
 		extension, _, err := client.Extensions.Get(d.Id())
 		if err != nil {
