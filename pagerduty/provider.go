--- conflicted
+++ resolved
@@ -52,13 +52,10 @@
 			"pagerduty_user_notification_rule": resourcePagerDutyUserNotificationRule(),
 			"pagerduty_extension":              resourcePagerDutyExtension(),
 			"pagerduty_event_rule":             resourcePagerDutyEventRule(),
-<<<<<<< HEAD
 			"pagerduty_ruleset":                resourcePagerDutyRuleset(),
 			"pagerduty_ruleset_rule":           resourcePagerDutyRulesetRule(),
-=======
 			"pagerduty_business_service":       resourcePagerDutyBusinessService(),
 			"pagerduty_service_dependency":     resourcePagerDutyServiceDependency(),
->>>>>>> 6d892c3e
 		},
 	}
 
