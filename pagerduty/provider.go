--- conflicted
+++ resolved
@@ -62,11 +62,8 @@
 			"pagerduty_business_service":       resourcePagerDutyBusinessService(),
 			"pagerduty_service_dependency":     resourcePagerDutyServiceDependency(),
 			"pagerduty_response_play":          resourcePagerDutyResponsePlay(),
-<<<<<<< HEAD
 			"pagerduty_tag":                    resourcePagerDutyTag(),
-=======
 			"pagerduty_service_event_rule":     resourcePagerDutyServiceEventRule(),
->>>>>>> 50d78531
 		},
 	}
 
