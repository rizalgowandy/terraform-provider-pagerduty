package pagerduty

import (
	"fmt"
	"log"
	"runtime"

	"github.com/hashicorp/terraform-plugin-sdk/helper/schema"
	"github.com/hashicorp/terraform-plugin-sdk/terraform"
	"github.com/heimweh/go-pagerduty/pagerduty"
)

// Provider represents a resource provider in Terraform
func Provider() terraform.ResourceProvider {
	p := &schema.Provider{
		Schema: map[string]*schema.Schema{
			"skip_credentials_validation": {
				Type:     schema.TypeBool,
				Optional: true,
				Default:  false,
			},

			"token": {
				Type:        schema.TypeString,
				Required:    true,
				DefaultFunc: schema.EnvDefaultFunc("PAGERDUTY_TOKEN", nil),
			},
		},

		DataSourcesMap: map[string]*schema.Resource{
			"pagerduty_escalation_policy": dataSourcePagerDutyEscalationPolicy(),
			"pagerduty_schedule":          dataSourcePagerDutySchedule(),
			"pagerduty_user":              dataSourcePagerDutyUser(),
			"pagerduty_team":              dataSourcePagerDutyTeam(),
			"pagerduty_vendor":            dataSourcePagerDutyVendor(),
			"pagerduty_extension_schema":  dataSourcePagerDutyExtensionSchema(),
			"pagerduty_service":           dataSourcePagerDutyService(),
			"pagerduty_business_service":  dataSourcePagerDutyBusinessService(),
		},

		ResourcesMap: map[string]*schema.Resource{
<<<<<<< HEAD
			"pagerduty_addon":                       resourcePagerDutyAddon(),
			"pagerduty_escalation_policy":           resourcePagerDutyEscalationPolicy(),
			"pagerduty_maintenance_window":          resourcePagerDutyMaintenanceWindow(),
			"pagerduty_schedule":                    resourcePagerDutySchedule(),
			"pagerduty_service":                     resourcePagerDutyService(),
			"pagerduty_business_service":            resourcePagerDutyBusinessService(),
			"pagerduty_business_service_dependency": resourcePagerDutyBusinessServiceDependency(),
			"pagerduty_service_integration":         resourcePagerDutyServiceIntegration(),
			"pagerduty_team":                        resourcePagerDutyTeam(),
			"pagerduty_team_membership":             resourcePagerDutyTeamMembership(),
			"pagerduty_user":                        resourcePagerDutyUser(),
			"pagerduty_user_contact_method":         resourcePagerDutyUserContactMethod(),
			"pagerduty_extension":                   resourcePagerDutyExtension(),
			"pagerduty_event_rule":                  resourcePagerDutyEventRule(),
=======
			"pagerduty_addon":                  resourcePagerDutyAddon(),
			"pagerduty_escalation_policy":      resourcePagerDutyEscalationPolicy(),
			"pagerduty_maintenance_window":     resourcePagerDutyMaintenanceWindow(),
			"pagerduty_schedule":               resourcePagerDutySchedule(),
			"pagerduty_service":                resourcePagerDutyService(),
			"pagerduty_service_integration":    resourcePagerDutyServiceIntegration(),
			"pagerduty_team":                   resourcePagerDutyTeam(),
			"pagerduty_team_membership":        resourcePagerDutyTeamMembership(),
			"pagerduty_user":                   resourcePagerDutyUser(),
			"pagerduty_user_contact_method":    resourcePagerDutyUserContactMethod(),
			"pagerduty_user_notification_rule": resourcePagerDutyUserNotificationRule(),
			"pagerduty_extension":              resourcePagerDutyExtension(),
			"pagerduty_event_rule":             resourcePagerDutyEventRule(),
>>>>>>> 3aa25730
		},
	}

	p.ConfigureFunc = func(d *schema.ResourceData) (interface{}, error) {
		terraformVersion := p.TerraformVersion
		if terraformVersion == "" {
			// Terraform 0.12 introduced this field to the protocol
			// We can therefore assume that if it's missing it's 0.10 or 0.11
			terraformVersion = "0.11+compatible"
		}
		return providerConfigure(d, terraformVersion)
	}

	return p
}

func isErrCode(err error, code int) bool {
	if e, ok := err.(*pagerduty.Error); ok && e.ErrorResponse.StatusCode == code {
		return true
	}

	return false
}

func handleNotFoundError(err error, d *schema.ResourceData) error {
	if isErrCode(err, 404) {
		log.Printf("[WARN] Removing %s because it's gone", d.Id())
		d.SetId("")
		return nil
	}

	return fmt.Errorf("Error reading: %s: %s", d.Id(), err)
}

func providerConfigure(data *schema.ResourceData, terraformVersion string) (interface{}, error) {
	config := Config{
		SkipCredsValidation: data.Get("skip_credentials_validation").(bool),
		Token:               data.Get("token").(string),
		UserAgent:           fmt.Sprintf("(%s %s) Terraform/%s", runtime.GOOS, runtime.GOARCH, terraformVersion),
	}

	log.Println("[INFO] Initializing PagerDuty client")
	return config.Client()
}<|MERGE_RESOLUTION|>--- conflicted
+++ resolved
@@ -39,22 +39,6 @@
 		},
 
 		ResourcesMap: map[string]*schema.Resource{
-<<<<<<< HEAD
-			"pagerduty_addon":                       resourcePagerDutyAddon(),
-			"pagerduty_escalation_policy":           resourcePagerDutyEscalationPolicy(),
-			"pagerduty_maintenance_window":          resourcePagerDutyMaintenanceWindow(),
-			"pagerduty_schedule":                    resourcePagerDutySchedule(),
-			"pagerduty_service":                     resourcePagerDutyService(),
-			"pagerduty_business_service":            resourcePagerDutyBusinessService(),
-			"pagerduty_business_service_dependency": resourcePagerDutyBusinessServiceDependency(),
-			"pagerduty_service_integration":         resourcePagerDutyServiceIntegration(),
-			"pagerduty_team":                        resourcePagerDutyTeam(),
-			"pagerduty_team_membership":             resourcePagerDutyTeamMembership(),
-			"pagerduty_user":                        resourcePagerDutyUser(),
-			"pagerduty_user_contact_method":         resourcePagerDutyUserContactMethod(),
-			"pagerduty_extension":                   resourcePagerDutyExtension(),
-			"pagerduty_event_rule":                  resourcePagerDutyEventRule(),
-=======
 			"pagerduty_addon":                  resourcePagerDutyAddon(),
 			"pagerduty_escalation_policy":      resourcePagerDutyEscalationPolicy(),
 			"pagerduty_maintenance_window":     resourcePagerDutyMaintenanceWindow(),
@@ -68,7 +52,6 @@
 			"pagerduty_user_notification_rule": resourcePagerDutyUserNotificationRule(),
 			"pagerduty_extension":              resourcePagerDutyExtension(),
 			"pagerduty_event_rule":             resourcePagerDutyEventRule(),
->>>>>>> 3aa25730
 		},
 	}
 
