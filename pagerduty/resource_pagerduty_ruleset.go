--- conflicted
+++ resolved
@@ -153,11 +153,6 @@
 }
 
 func resourcePagerDutyRulesetRead(d *schema.ResourceData, meta interface{}) error {
-<<<<<<< HEAD
-=======
-	client, _ := meta.(*Config).Client()
-
->>>>>>> 530e6c4b
 	log.Printf("[INFO] Reading PagerDuty ruleset: %s", d.Id())
 	return fetchPagerDutyRuleset(d, meta, handleNotFoundError)
 
